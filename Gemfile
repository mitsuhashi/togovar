--- conflicted
+++ resolved
@@ -5,39 +5,22 @@
 
 ruby '2.7.1'
 
-<<<<<<< HEAD
-gem 'rails', '~> 6.0', '>= 6.0.4.6'
-
-# infrastructure
-gem 'foreman', '~> 0.87.1'
-gem 'puma', '~> 4.3'
-gem 'rack-cors', '~> 1.0'
-gem 'unicorn', '~> 5.4'
-gem 'unicorn-worker-killer', '~> 0.4.4'
-=======
 gem 'rails', '~> 6.0.3', '>= 6.0.3.4'
 
 # middleware
 gem 'puma', '~> 4.1'
 gem 'rack-cors', '~> 1.1', '>= 1.1.1'
 gem 'unicorn', '~> 5.7'
->>>>>>> 5f5f12e6
 
 # Reduces boot times through caching; required in config/boot.rb
 gem 'bootsnap', '>= 1.4.2', require: false
 
-<<<<<<< HEAD
 # frontend
 gem 'haml-rails', '~> 2.0'
 gem 'jbuilder', '~> 2.5'
 gem 'js-routes', '~> 1.4'
 gem 'sass-rails', '~> 5.0'
 gem 'webpacker', '~> 5.1', '>= 5.1.1'
-=======
-# console
-gem 'awesome_print', '~> 1.8'
-gem 'pry-rails', '~> 0.3.9'
->>>>>>> 5f5f12e6
 
 # utility
 gem 'dotenv-rails', '~> 2.7', '>= 2.7.6'
@@ -59,20 +42,9 @@
 gem 'bio-vcf', github: 'pjotrp/bioruby-vcf'
 
 group :development do
-<<<<<<< HEAD
-  gem 'better_errors', '~> 2.8'
-  gem 'better_errors-pry', '~> 1.0'
-  gem 'capistrano', '~> 3.11', require: false
-  gem 'capistrano-bundler', '~> 1.6', require: false
-  gem 'capistrano-rails', '~> 1.4', require: false
-  gem 'capistrano-rbenv', '~> 2.1', require: false
-  gem 'capistrano3-unicorn', '~> 0.2.1', require: false
-  gem 'listen', '>= 3.0.5', '< 3.2'
-=======
   gem 'better_errors', '~> 2.9', '>= 2.9.1'
   gem 'better_errors-pry', '~> 1.0', '>= 1.0.3'
   gem 'listen', '~> 3.2'
->>>>>>> 5f5f12e6
   gem 'spring'
   gem 'spring-watcher-listen', '~> 2.0.0'
   gem 'web-console', '~> 4.1'
