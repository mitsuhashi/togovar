# frozen_string_literal: true

<<<<<<< HEAD
    def find_by_label(label)
      label = case label
              when 'Deletion'
                'deletion'
              when 'Insertion'
                'insertion'
              when 'Indel'
                'indel'
              when 'MNV'
                'substitution'
              else
                label
              end

      constants.select do |sym|
        sym.to_s.starts_with?('SO_') && const_get(sym).label == label
      end.map(&method(:const_get)).first
    end
=======
class SequenceOntology < TermDictionary
  module VariationClass
    SO_0001483 = TermDictionary::Term.new('SO_0001483', :snv, 'SNV')
    SO_0000667 = TermDictionary::Term.new('SO_0000667', :ins, 'insertion')
    SO_0000159 = TermDictionary::Term.new('SO_0000159', :del, 'deletion')
    SO_1000032 = TermDictionary::Term.new('SO_1000032', :indel, 'indel')
    SO_1000002 = TermDictionary::Term.new('SO_1000002', :sub, 'substitution')
  end
  include VariationClass

  module VariationConsequence
    SO_0001893 = TermDictionary::Term.new('SO_0001893', :transcript_ablation, 'Transcript ablation')
    SO_0001574 = TermDictionary::Term.new('SO_0001574', :splice_acceptor_variant, 'Splice acceptor variant')
    SO_0001575 = TermDictionary::Term.new('SO_0001575', :splice_donor_variant, 'Splice donor variant')
    SO_0001587 = TermDictionary::Term.new('SO_0001587', :stop_gained, 'Stop gained')
    SO_0001589 = TermDictionary::Term.new('SO_0001589', :frameshift_variant, 'Frameshift variant')
    SO_0001578 = TermDictionary::Term.new('SO_0001578', :stop_lost, 'Stop lost')
    SO_0002012 = TermDictionary::Term.new('SO_0002012', :start_lost, 'Start lost')
    SO_0001889 = TermDictionary::Term.new('SO_0001889', :transcript_amplification, 'Transcript amplification')
    SO_0001821 = TermDictionary::Term.new('SO_0001821', :inframe_insertion, 'Inframe insertion')
    SO_0001822 = TermDictionary::Term.new('SO_0001822', :inframe_deletion, 'Inframe deletion')
    SO_0001583 = TermDictionary::Term.new('SO_0001583', :missense_variant, 'Missense variant')
    SO_0001818 = TermDictionary::Term.new('SO_0001818', :protein_altering_variant, 'Protein altering variant')
    SO_0001630 = TermDictionary::Term.new('SO_0001630', :splice_region_variant, 'Splice region variant')
    SO_0001626 = TermDictionary::Term.new('SO_0001626', :incomplete_terminal_codon_variant,
                                          'Incomplete terminal codon variant')
    SO_0002019 = TermDictionary::Term.new('SO_0002019', :start_retained_variant, 'Start retained variant')
    SO_0001567 = TermDictionary::Term.new('SO_0001567', :stop_retained_variant, 'Stop retained variant')
    SO_0001819 = TermDictionary::Term.new('SO_0001819', :synonymous_variant, 'Synonymous variant')
    SO_0001580 = TermDictionary::Term.new('SO_0001580', :coding_sequence_variant, 'Coding sequence variant')
    SO_0001620 = TermDictionary::Term.new('SO_0001620', :mature_miRNA_variant, 'Mature miRNA variant')
    SO_0001623 = TermDictionary::Term.new('SO_0001623', :'5_prime_UTR_variant', '5 prime UTR variant')
    SO_0001624 = TermDictionary::Term.new('SO_0001624', :'3_prime_UTR_variant', '3 prime UTR variant')
    SO_0001792 = TermDictionary::Term.new('SO_0001792', :non_coding_transcript_exon_variant,
                                          'Non coding transcript exon variant')
    SO_0001627 = TermDictionary::Term.new('SO_0001627', :intron_variant, 'Intron variant')
    SO_0001621 = TermDictionary::Term.new('SO_0001621', :NMD_transcript_variant, 'NMD transcript variant')
    SO_0001619 = TermDictionary::Term.new('SO_0001619', :non_coding_transcript_variant, 'Non coding transcript variant')
    SO_0001631 = TermDictionary::Term.new('SO_0001631', :upstream_gene_variant, 'Upstream gene variant')
    SO_0001632 = TermDictionary::Term.new('SO_0001632', :downstream_gene_variant, 'Downstream gene variant')
    SO_0001895 = TermDictionary::Term.new('SO_0001895', :TFBS_ablation, 'TFBS ablation')
    SO_0001892 = TermDictionary::Term.new('SO_0001892', :TFBS_amplification, 'TFBS amplification')
    SO_0001782 = TermDictionary::Term.new('SO_0001782', :TF_binding_site_variant, 'TF binding site variant')
    SO_0001894 = TermDictionary::Term.new('SO_0001894', :regulatory_region_ablation, 'Regulatory region ablation')
    SO_0001891 = TermDictionary::Term.new('SO_0001891', :regulatory_region_amplification,
                                          'Regulatory region amplification')
    SO_0001907 = TermDictionary::Term.new('SO_0001907', :feature_elongation, 'Feature elongation')
    SO_0001566 = TermDictionary::Term.new('SO_0001566', :regulatory_region_variant, 'Regulatory region variant')
    SO_0001906 = TermDictionary::Term.new('SO_0001906', :feature_truncation, 'Feature truncation')
    SO_0001628 = TermDictionary::Term.new('SO_0001628', :intergenic_variant, 'Intergenic variant')
  end
  include VariationConsequence

  CONSEQUENCES_IN_ORDER = [SO_0001893, SO_0001574, SO_0001575, SO_0001587, SO_0001589, SO_0001578, SO_0002012,
                           SO_0001889, SO_0001821, SO_0001822, SO_0001583, SO_0001818, SO_0001630, SO_0001626,
                           SO_0002019, SO_0001567, SO_0001819, SO_0001580, SO_0001620, SO_0001623, SO_0001624,
                           SO_0001792, SO_0001627, SO_0001621, SO_0001619, SO_0001631, SO_0001632, SO_0001895,
                           SO_0001892, SO_0001782, SO_0001894, SO_0001891, SO_0001907, SO_0001566, SO_0001906,
                           SO_0001628].freeze

  class << self
    def most_severe_consequence(*keys)
      keys = keys.map(&:to_sym).uniq
>>>>>>> 5f5f12e6

      CONSEQUENCES_IN_ORDER.each do |so|
        return so if keys.include?(so.key)
      end

      nil
    end
  end
end<|MERGE_RESOLUTION|>--- conflicted
+++ resolved
@@ -1,6 +1,14 @@
 # frozen_string_literal: true
 
-<<<<<<< HEAD
+class SequenceOntology < TermDictionary
+  module VariationClass
+    SO_0001483 = TermDictionary::Term.new('SO_0001483', :snv, 'SNV')
+    SO_0000667 = TermDictionary::Term.new('SO_0000667', :ins, 'insertion')
+    SO_0000159 = TermDictionary::Term.new('SO_0000159', :del, 'deletion')
+    SO_1000032 = TermDictionary::Term.new('SO_1000032', :indel, 'indel')
+    SO_1000002 = TermDictionary::Term.new('SO_1000002', :sub, 'substitution')
+  end
+  include VariationClass
     def find_by_label(label)
       label = case label
               when 'Deletion'
@@ -19,16 +27,6 @@
         sym.to_s.starts_with?('SO_') && const_get(sym).label == label
       end.map(&method(:const_get)).first
     end
-=======
-class SequenceOntology < TermDictionary
-  module VariationClass
-    SO_0001483 = TermDictionary::Term.new('SO_0001483', :snv, 'SNV')
-    SO_0000667 = TermDictionary::Term.new('SO_0000667', :ins, 'insertion')
-    SO_0000159 = TermDictionary::Term.new('SO_0000159', :del, 'deletion')
-    SO_1000032 = TermDictionary::Term.new('SO_1000032', :indel, 'indel')
-    SO_1000002 = TermDictionary::Term.new('SO_1000002', :sub, 'substitution')
-  end
-  include VariationClass
 
   module VariationConsequence
     SO_0001893 = TermDictionary::Term.new('SO_0001893', :transcript_ablation, 'Transcript ablation')
@@ -83,7 +81,6 @@
   class << self
     def most_severe_consequence(*keys)
       keys = keys.map(&:to_sym).uniq
->>>>>>> 5f5f12e6
 
       CONSEQUENCES_IN_ORDER.each do |so|
         return so if keys.include?(so.key)
