--- conflicted
+++ resolved
@@ -101,454 +101,6 @@
     }
   }
 
-<<<<<<< HEAD
-  // 検索条件 *******************************************
-  
-  // 検索条件は、特殊であるため専用メソッドを用意
-  setSearchCondition(key, values) {
-    if (!this._isReady) return;
-    this._setSearchConditions({[key]: values});
-  }
-  setAdvancedSearchCondition(key, values, fromHistory) {
-    if (!this._isReady) return;
-    // TODO: シンプルサーチと挙動合わせる
-    this._store.advancedSearchConditions[key] = values;
-    // URIパラメータに反映
-    if (!fromHistory) this._reflectAdvancedSearchConditionToURI();
-    // 検索条件として成立していれば、検索開始
-    if (!this._isReady) return;
-    this._notify('advancedSearchConditions');
-    this.setData('appStatus', 'searching');
-    this._search(0, true);
-  }
-  // in Advanced Search, search criteria are received as queries, not key values.
-  setAd__vancedSearchCondition(conditions, fromHistory) {
-    if (!this._isReady) return;
-    this._store.ad__vancedSearchConditions = conditions;
-    // convert queries to URL parameters
-    if (!fromHistory) this._reflectAd__vancedSearchConditionToURI();
-    this._notify('ad__vancedSearchConditions');
-    this.setData('appStatus', 'searching');
-    this._search(0, true);
-  }
-
-  _setSearchConditions(conditions, fromHistory) {
-    for (const conditionKey in conditions) {
-      this._store.searchConditions[conditionKey] = conditions[conditionKey];
-    }
-    // URIパラメータに反映
-    if (!fromHistory) this._reflectSearchConditionToURI();
-    // 検索条件として成立していれば、検索開始
-    if (this._isReady) {
-      this._notify('searchConditions');
-      this.setData('appStatus', 'searching');
-      this._search(0, true);
-    }
-  }
-
-  resetSearchConditions() {
-    const searchConditionsMaster = this.getData('searchConditionsMaster'), resetConditions = {};
-    for (const condition of searchConditionsMaster) {
-      switch (condition.type) {
-        case 'string':
-        case 'boolean':
-          if (condition.id !== 'term') resetConditions[condition.id] = condition.default;
-          break;
-        case 'array': {
-          const temp = {};
-          for (const item of condition.items) {
-            temp[item.id] = item.default;
-          }
-          resetConditions[condition.id] = temp;
-        }
-          break;
-      }
-    }
-    this._setSearchConditions(resetConditions);
-  }
-
-  getSearchCondition(key) {
-    return this._copy(this._store.searchConditions[key]);
-  }
-  getAdvancedSearchCondition(key) {
-    return this._copy(this._store.advancedSearchConditions[key]);
-  }
-
-  getSearchConditionMaster(key) {
-    return this.getData('searchConditionsMaster').find(condition => condition.id === key);
-  }
-
-  // デフォルト値と異なる検索条件を抽出
-  _extractSearchCondition(condition) {
-    const searchConditionsMaster = this.getData('searchConditionsMaster');
-    // extraction of differences from master data
-    const diffConditions = {};
-    for (let conditionKey in condition) {
-      const conditionMaster = searchConditionsMaster.find(condition => condition.id === conditionKey);
-      if (conditionMaster) {
-        switch (conditionMaster.type) {
-          case 'array': {
-            const filtered = {};
-            for (const itemKey in condition[conditionKey]) {
-              const itemValue = condition[conditionKey][itemKey];
-              const masterItem = conditionMaster.items.find(condition => condition.id === itemKey);
-              if (masterItem && itemValue !== masterItem.default) {
-                filtered[itemKey] = condition[conditionKey][itemKey];
-              }
-            }
-            if (Object.keys(filtered).length > 0) {
-              diffConditions[conditionKey] = filtered;
-            }
-          }
-            break;
-          case 'boolean':
-          case 'string': {
-            if (condition[conditionKey] !== conditionMaster.default) {
-              diffConditions[conditionKey] = condition[conditionKey];
-            }
-          }
-            break;
-        }
-      }
-    }
-    return diffConditions;
-  }
-
-  _extractAdvancedSearchCondition(conditions) {
-    // const searchConditionsMaster = this.getData('searchConditionsMaster');
-    // const conditionMaster = searchConditionsMaster.find(condition => condition.id === 'adv_frequency'); // TODO: 暫定的にデータセットだけに対応
-    const diffConditions = [];
-    // extraction of differences from master data
-    Object.keys(conditions).forEach(key => {
-      const condition = conditions[key];
-      switch (key) {
-        case 'adv_frequency': {
-          diffConditions.push(...this._convertSimpleRangeToSimpleAdvanced(condition));
-          /*
-            Object.keys(condition).forEach(datasetKey => {
-              const datasetDefault = conditionMaster.items.find(item => item.id === datasetKey).default;
-              const isUnmatch = Object.keys(condition[datasetKey]).some(conditionKey => {
-                const defaultValue = datasetDefault[conditionKey];
-                return defaultValue === undefined || defaultValue !== condition[datasetKey][conditionKey];
-              });
-              if (isUnmatch) {
-                // process dataset frequencies for advanced search
-                const dataset = {name: datasetKey};
-                if (condition[datasetKey].invert === '1') {
-                  diffConditions.push(
-                    {
-                      or: [
-                        {
-                          frequency: {
-                            dataset,
-                            frequency: {
-                              gte: 0,
-                              lte: condition[datasetKey].from
-                            },
-                            filtered: condition[datasetKey].filtered
-                          }
-                        },
-                        {
-                          frequency: {
-                            dataset,
-                            frequency: {
-                              gte: condition[datasetKey].to,
-                              lte: 1
-                            },
-                            filtered: condition[datasetKey].filtered
-                          }
-                        }
-                      ]
-                    }
-                  );
-                } else {
-                  diffConditions.push({
-                    frequency: {
-                      dataset,
-                      frequency: {
-                        gte: condition[datasetKey].from,
-                        lte: condition[datasetKey].to
-                      },
-                      filtered: condition[datasetKey].filtered
-                    }
-                  });
-                }
-              }
-            })
-          */
-        }
-          break;
-      }
-    });
-    return diffConditions
-  }
-
-  // update uri parameters
-  _reflectSearchConditionToURI() {
-    const diffConditions = this._extractSearchCondition(this._store.searchConditions);
-    // remove uri parameters temporally
-    this._URIParameters = {};
-    this._URIParameters.mode ='simple';
-    // synthesize parameters
-    Object.assign(this._URIParameters, diffConditions);
-    window.history.pushState(this._URIParameters, '', `${window.location.origin}${window.location.pathname}?${$.param(this._URIParameters)}`);
-  }
-  _reflectAdvancedSearchConditionToURI() {
-    const diffConditions = this._extractAdvancedSearchCondition(this._store.advancedSearchConditions);
-    this._URIParameters = this._buildAdvancedSearchQuery(diffConditions);
-    this._URIParameters.mode ='advanced';
-    window.history.pushState(this._URIParameters, '', `${window.location.origin}${window.location.pathname}?${$.param(this._URIParameters)}`);
-  }
-  _reflectAd__vancedSearchConditionToURI() {
-  }
-
-  _buildAdvancedSearchQuery(conditions) {
-    return conditions.length === 0
-      ? {}
-      : {and: conditions};
-  }
-
-  // ヒストリーが変更されたら、URL変数を取得し検索条件を更新
-  _popstate(_e) {
-    const URIParameters = deparam(window.location.search.substr(1));
-    this._setSearchConditions(URIParameters, true);
-  }
-
-
-  // 検索 *******************************************
-  /**
-   * 
-   * @param {Number} offset 
-   * @param {Boolean} isFirstTime 
-   */
-  _search(offset, isFirstTime = false) {
-
-    // dont execute if search is in progress
-    if (this._fetching === true) return;
-
-    // reset
-    if (isFirstTime) {
-      this.setData('numberOfRecords', 0);
-      this.setData('offset', 0);
-      this.setData('rowCount', 0);
-      this._store.searchResults = [];
-      this.setResults([], 0);
-    }
-
-    // retain search conditions
-    const lastConditions = JSON.stringify(this._store.searchConditions); // TODO:
-
-    this._fetching = true;
-    const options = {
-      headers: {
-        'Content-Type': 'application/json',
-        'Accept': 'application/json'
-      },
-      mode: 'cors'
-    }
-    let path;
-    if (this._URIParameters.path === 'local') {
-      if (offset === 0) {
-        path = 'results.json';
-      }
-    } else {
-      switch (this._store.searchMode) {
-        case 'simple': {
-          const conditions = $.param(this._extractSearchCondition(this._store.searchConditions));
-          path = `${API_URL}/search?offset=${offset - offset % LIMIT}${conditions ? '&' + conditions : ''}`;
-          options.method = 'GET';
-        }
-          break;
-        case 'advanced': {
-          path = `${API_URL}/api/search/variant`;
-          options.method = 'POST';
-          options.body = JSON.stringify({
-            query: this._store.ad__vancedSearchConditions,
-            offset: this._store.offset
-          });
-        }
-          break;
-        // case 'advanced': {
-        //   path = `${API_URL}/api/search/variant`;
-        //   const conditions = this._extractAdvancedSearchCondition( this._store.advancedSearchConditions );
-        //   options.method = 'POST';
-        //   options.body = JSON.stringify({
-        //     query: this._buildAdvancedSearchQuery(conditions),
-        //     offset: this._store.offset
-        //   });
-        // }
-        //   break;
-        }
-    }
-    fetch(path, options)
-      .catch(e => {
-        throw Error(e);
-      })
-      .then(response => {
-        if (response.ok) {
-          return response;
-        }
-        switch (response.status) {
-          case 400:
-            throw Error('INVALID_TOKEN');
-          case 401:
-            throw Error('UNAUTHORIZED');
-          case 500:
-            throw Error('INTERNAL_SERVER_ERROR');
-          case 502:
-            throw Error('BAD_GATEWAY');
-          case 404:
-            throw Error('NOT_FOUND');
-          default:
-            throw Error('UNHANDLED_ERROR');
-        }
-      })
-      .then(response => response.json())
-      .then(json => {
-        // status
-        this.setData('searchStatus', {
-          available: Math.min(json.statistics.filtered, json.scroll.max_rows),
-          filtered: json.statistics.filtered,
-          total: json.statistics.total
-        });
-
-        // results
-        this.setData('numberOfRecords', this.getData('searchStatus').available);
-        this.setResults(json.data, json.scroll.offset);
-
-        // statistics
-        // dataset
-        this.setData('statisticsDataset', json.statistics.dataset);
-        // significance
-        this.setData('statisticsSignificance', json.statistics.significance);
-        // total_variant_type
-        this.setData('statisticsType', json.statistics.type);
-        // consequence
-        this.setData('statisticsConsequence', json.statistics.consequence);
-
-        this.setData('searchMessages', {
-          error: json.error,
-          warning: json.warning,
-          notice: json.notice
-        });
-
-        this._fetching = false;
-        this._notify('offset');
-        this.setData('appStatus', 'normal');
-
-        // if the search conditions change during the search, re-search
-        if (lastConditions !== JSON.stringify(this._store.searchConditions)) {
-          this._setSearchConditions({});
-        }
-      });
-  }
-
-  // Bindings *******************************************
-  searchMode(mode) {
-    if (this._lastSearchMode !== mode) {
-      this._lastSearchMode = mode;
-      document.getElementsByTagName('body')[0].dataset.searchMode = mode;
-      // TODO: 変更前の検索モードの検索条件の保存?
-      // TODO: 検索条件のコンバート?
-      // TODO: 検索条件のクリア（あるいは復帰）
-      switch (mode) {
-        case 'simple':
-          this.setSearchCondition({});
-          break;
-        case 'advanced':
-          this.setAdvancedSearchCondition({});
-          break;
-      }
-      // start search
-      this.setData('appStatus', 'searching');
-    }
-  }
-
-  _convertAdvancedRangeToSimpleRange(advancedConditions) {
-    if (advancedConditions.and) {
-      const frequencies = {};
-      advancedConditions.and.forEach(condition => {
-        switch (Object.keys(condition)[0]) {
-          case 'frequency':
-            frequencies[condition.frequency.dataset.name] = {
-              from: parseFloat(condition.frequency.frequency.gte),
-              to: parseFloat(condition.frequency.frequency.lte),
-              invert: false,
-              filtered: eval(condition.frequency.filtered)
-            }
-            break;
-          case 'or': {
-            const frequency = {
-              invert: true,
-              filtered: eval(condition.or[0].frequency.filtered)
-            }
-            condition.or.forEach(subCondition => {
-              if (subCondition.frequency.frequency.gte === '0') {
-                frequency.from = parseFloat(subCondition.frequency.frequency.lte);
-              } else {
-                frequency.to = parseFloat(subCondition.frequency.frequency.gte);
-              }
-            });
-            frequencies[condition.or[0].frequency.dataset.name] = frequency;
-          }
-            break;
-        }
-      })
-      return {adv_frequency: frequencies};
-    } else {
-      return {};
-    }
-  }
-  _convertSimpleRangeToSimpleAdvanced(simpleConditions) {
-    const advancedConditions = [];
-    Object.keys(simpleConditions).forEach(datasetKey => {
-      // process dataset frequencies for advanced search
-      const dataset = {name: datasetKey};
-      if (simpleConditions[datasetKey].invert === '1') {
-        advancedConditions.push(
-          {
-            or: [
-              {
-                frequency: {
-                  dataset,
-                  frequency: {
-                    gte: 0,
-                    lte: simpleConditions[datasetKey].from
-                  },
-                  filtered: simpleConditions[datasetKey].filtered
-                }
-              },
-              {
-                frequency: {
-                  dataset,
-                  frequency: {
-                    gte: simpleConditions[datasetKey].to,
-                    lte: 1
-                  },
-                  filtered: simpleConditions[datasetKey].filtered
-                }
-              }
-            ]
-          }
-        );
-      } else {
-        advancedConditions.push({
-          frequency: {
-            dataset,
-            frequency: {
-              gte: simpleConditions[datasetKey].from,
-              lte: simpleConditions[datasetKey].to
-            },
-            filtered: simpleConditions[datasetKey].filtered
-          }
-        });
-      }
-    });
-    return advancedConditions;
-  }
-
-=======
->>>>>>> 24dd8442
 }
 
 Object.assign(StoreManager.prototype, mixin);
