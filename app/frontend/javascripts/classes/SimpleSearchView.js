import StoreManager from './StoreManager.js';
import SearchFieldView from './SearchFieldView.js';
import { API_URL } from '../global.js';

const EXAMPLES = (() => {
  switch (TOGOVAR_FRONTEND_REFERENCE) {
    case 'GRCh37':
      return [
        {
          key: 'Disease',
          value: 'Breast-ovarian cancer, familial 2',
        },
        {
          key: 'Gene',
          value: 'ALDH2',
        },
        {
          key: 'refSNP',
          value: 'rs114202595',
        },
        {
          key: 'TogoVar',
<<<<<<< HEAD
          value: 'tgv421843',
=======
          value: 'tgv56616325'
>>>>>>> 06abc56c
        },
        {
          key: 'Position(GRCh37/hg19)',
          value: '16:48258198',
        },
        {
          key: 'Region(GRCh37/hg19)',
          value: '10:73270743-73376976',
        },
        {
          key: 'HGVSc',
          value: 'NM_000690:c.1510G>A',
        },
        {
          key: 'HGVSp',
          value: 'ALDH2:p.Glu504Lys',
        },
      ];
    case 'GRCh38':
      return [
        {
          key: 'Disease',
          value: 'Breast-ovarian cancer, familial 2',
        },
        {
          key: 'Gene',
          value: 'ALDH2',
        },
        {
          key: 'refSNP',
          value: 'rs114202595',
        },
        {
          key: 'TogoVar',
<<<<<<< HEAD
          value: 'tgv421843',
=======
          value: 'tgv56616325'
>>>>>>> 06abc56c
        },
        {
          key: 'Position(GRCh38)',
          value: '16:48224287',
        },
        {
          key: 'Region(GRCh38)',
          value: '10:71510986-71617219',
        },
        {
          key: 'HGVSc',
          value: 'NM_000690:c.1510G>A',
        },
        {
          key: 'HGVSp',
          value: 'ALDH2:p.Glu504Lys',
        },
      ];
    default:
      return [];
  }
})();

export default class SimpleSearchView {
  constructor() {
    const elm = document.getElementById('SimpleSearchView');
    this._searchFieldView = new SearchFieldView(
      this,
      elm,
      'Search for disease or gene symbol or rs...',
      ['gene', 'disease'],
      `${API_URL}/suggest?term=`
    );

    // events
    StoreManager.bind('simpleSearchConditions', this);
    // value
    const term = StoreManager.getSimpleSearchCondition('term');
    if (term) this._searchFieldView.setTerm(term);

    // examples
    this._searchFieldView.setExamples(EXAMPLES).forEach((dl) => {
      dl.addEventListener(
        'click',
        (e) => {
          e.stopPropagation();
          this._searchFieldView.setTerm(
            dl.querySelector('dd').textContent,
            true
          );
        },
        true
      );
    });
  }

  search() {
    StoreManager.setSimpleSearchCondition('term', this._searchFieldView.label);
  }

  simpleSearchConditions(conditions) {
    if (conditions.term) {
      this._searchFieldView.setTerm(conditions.term);
    }
  }
}<|MERGE_RESOLUTION|>--- conflicted
+++ resolved
@@ -20,11 +20,7 @@
         },
         {
           key: 'TogoVar',
-<<<<<<< HEAD
-          value: 'tgv421843',
-=======
           value: 'tgv56616325'
->>>>>>> 06abc56c
         },
         {
           key: 'Position(GRCh37/hg19)',
@@ -59,11 +55,7 @@
         },
         {
           key: 'TogoVar',
-<<<<<<< HEAD
-          value: 'tgv421843',
-=======
           value: 'tgv56616325'
->>>>>>> 06abc56c
         },
         {
           key: 'Position(GRCh38)',
