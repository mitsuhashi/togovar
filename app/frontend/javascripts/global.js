export const PAGE = document.getElementsByTagName('html')[0].dataset.page;
export const TR_HEIGHT = 27;
export const COMMON_HEADER_HEIGHT = 30;
export const COMMON_FOOTER_HEIGHT = 22;
<<<<<<< HEAD
export const API_URL =
  TOGOVAR_FRONTEND_API_URL || 'https://togovar.biosciencedbc.jp';
export const ADVANCED_CONDITIONS = Object.freeze(
  require('../assets/advanced_search_conditions.json').conditions
);
=======
export const API_URL = TOGOVAR_FRONTEND_API_URL || 'https://togovar.biosciencedbc.jp';
export const ADVANCED_CONDITIONS = Object.freeze(((reference) => {
  switch (reference) {
    case 'GRCh37':
      return (require('../assets/GRCh37/advanced_search_conditions.json')).conditions;
    case 'GRCh38':
      return (require('../assets/GRCh38/advanced_search_conditions.json')).conditions;
    default:
      return [];
  }
})(TOGOVAR_FRONTEND_REFERENCE));
>>>>>>> 7af0f7f9

export const COLUMNS = [
  { label: 'TogoVar ID', id: 'togovar_id' },
  { label: 'RefSNP ID', id: 'refsnp_id' },
  { label: 'Position', id: 'position' },
  { label: 'Ref / Alt', id: 'ref_alt' },
  { label: 'Type', id: 'type' },
  { label: 'Gene', id: 'gene' },
  { label: 'Alt frequency', id: 'alt_frequency' },
  { label: 'Consequence', id: 'consequence' },
  { label: 'SIFT', id: 'sift' },
  { label: 'PolyPhen', id: 'polyphen' },
  { label: 'Clinical significance', id: 'clinical_significance' },
];

export function strIns(str, idx, val) {
  return str.slice(0, idx) + val + str.slice(idx);
}<|MERGE_RESOLUTION|>--- conflicted
+++ resolved
@@ -2,13 +2,6 @@
 export const TR_HEIGHT = 27;
 export const COMMON_HEADER_HEIGHT = 30;
 export const COMMON_FOOTER_HEIGHT = 22;
-<<<<<<< HEAD
-export const API_URL =
-  TOGOVAR_FRONTEND_API_URL || 'https://togovar.biosciencedbc.jp';
-export const ADVANCED_CONDITIONS = Object.freeze(
-  require('../assets/advanced_search_conditions.json').conditions
-);
-=======
 export const API_URL = TOGOVAR_FRONTEND_API_URL || 'https://togovar.biosciencedbc.jp';
 export const ADVANCED_CONDITIONS = Object.freeze(((reference) => {
   switch (reference) {
@@ -20,7 +13,6 @@
       return [];
   }
 })(TOGOVAR_FRONTEND_REFERENCE));
->>>>>>> 7af0f7f9
 
 export const COLUMNS = [
   { label: 'TogoVar ID', id: 'togovar_id' },
