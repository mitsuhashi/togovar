--- conflicted
+++ resolved
@@ -8,7 +8,6 @@
     display: inline-block
     vertical-align: bottom
     padding-right: 20px
-<<<<<<< HEAD
 
     > .pagetype
       color: #1f5065
@@ -26,21 +25,4 @@
 
   .header-stanza
     display: inline-block
-    vertical-align: bottom
-=======
-  .header-stanza
-    display: inline-block
-    vertical-align: bottom
-  > .pagetype
-    color: #1f5065
-    margin-bottom: 0
-    font-size: 14px
-    font-weight: bold
-    line-height: 16px
-  > .title
-    color: white
-    font-size: 28px
-    font-weight: bold
-    line-height: 28px
-    margin-bottom: 0
->>>>>>> 5f5f12e6
+    vertical-align: bottom