extend ../../layouts/application

append variables
  - locals.currentPage = "terms";
  - locals.language = "en";
  - locals.title = "Terms | TogoVar";

block head
  each css in htmlWebpackPlugin.files.css
    link(href=css, rel="stylesheet")

block content
  main
    article.common-document
      header.header
        h2.title Terms of Use
      .contents
        section.section
          p.body
            | This database (the database) is licensed under the
            |
            a.hyper-text.-external(target='_blank', href='http://opendatacommons.org/licenses/odbl/1.0/')
              | Open Database License(ODbL)
            | .
          p.body You are free:
          ul.unordered-list
            li
              strong To Share:
              |  To copy, distribute and use the database.
            li
              strong To Create:
              |  To produce works from the database.
            li
              strong To Adapt:
              |  To modify, transform and build upon the database.
          p.body As long as you:
          ul.unordered-list
            li
              strong Attribute:
              |  You must attribute any public use of the database, or works produced from the database, in the manner
              | specified in the ODbL. For any use or redistribution of the database, or works produced from it, you
              | must make clear to others the license of the database and keep intact any notices on the original
              | database.
            li
              strong Share-Alike:
              |  If you publicly use any adapted version of this database, or works produced from an adapted database,
              | you must also offer that adapted database under the ODbL.
            li
              strong Keep open:
              |  If you redistribute the database, or an adapted version of it, then you may use technological measures
              | that restrict the work (such as DRM) as long as you also redistribute a version without such measures.
          p.body
            | This license does not cover each data (content) that has been imported into the database. While using the
            | contents, follow the licenses of the following data distributors.
          ul.unordered-list
            li
              | Colil:
              |
              a(target='_blank', href='http://colil.dbcls.jp/portal/') http://colil.dbcls.jp/portal/
            li
              | GEM-J WGA:
              |
              a(target='_blank', href='/doc/datasets/gem_j_wga#terms') https://togovar.biosciencedbc.jp/doc/datasets/gem_j_wga#terms
            li
              | gnomAD:
              |
              a(target='_blank', href='https://gnomad.broadinstitute.org/terms') https://gnomad.broadinstitute.org/terms
            li
              | HGNC:
              |
              a(target='_blank', href='https://www.genenames.org/about') https://www.genenames.org/about
            li
              | HGVD:
              |
              a(target='_blank', href='http://www.hgvd.genome.med.kyoto-u.ac.jp/about.html') http://www.hgvd.genome.med.kyoto-u.ac.jp/about.html
            li
              | LitVar:
              |
              a(target='_blank', href='https://www.ncbi.nlm.nih.gov/home/about/policies') https://www.ncbi.nlm.nih.gov/home/about/policies
            li
<<<<<<< HEAD
              | ToMMo 8.3KJPN Allele Frequency Panel:
=======
              | ToMMo #{ TOMMO_VERSION }KJPN Allele Frequency Panel:
>>>>>>> b75b1024
              |
              a(target='_blank', href='https://jmorp.megabank.tohoku.ac.jp/202109/help/conditions-of-use') https://jmorp.megabank.tohoku.ac.jp/202109/help/conditions-of-use
            li
              | PubTator Central:
              |
              a(target='_blank', href='https://ftp.ncbi.nlm.nih.gov/pub/lu/PubTatorCentral/README.txt') https://ftp.ncbi.nlm.nih.gov/pub/lu/PubTatorCentral/README.txt
            li
              | JGA-NGS dataset:
              |
              a(href='/doc/datasets/jga_ngs') https://togovar.biosciencedbc.jp/doc/datasets/jga_ngs
            li
              | JGA-SNP dataset:
              |
              a(href='/doc/datasets/jga_snp') https://togovar.biosciencedbc.jp/doc/datasets/jga_snp
          p.body
            | This is
            |
            a(target='_blank', href='https://opendatacommons.org/licenses/odbl/summary/')
              | a human-readable summary of the license
            | . See
            |
            a(target='_blank', href='http://opendatacommons.org/licenses/odbl/1.0/')
              | the entire text of ODbL 1.0 License Agreement
            |  for the actual license terms to be applied. In addition, refer to
            |
            a(href='#credit') Attribution (credit) display examples
            | . For license display, refer to the description of
            |
            a(href='#license') Examples of ODbL license usage
            | .

        section.section
          h3#credit.sectiontitle Attribution (credit) display examples
          ol.ordered-list
            li
              h4.heading How to cite the use of the TogoVar database
              .subsection
                h5.subheading If you want to cite the entire TogoVar database
                .body
                  | TogoVar [Internet]. Tokyo: Japan Science and Technology Agency (Japan), National Bioscience Database
                  | Center; 2018 - [cited YYYY Mmm DD]. Available from:
                  |
                  a(href='/') https://togovar.biosciencedbc.jp
              .subsection
                h5.subheading If you want to cite specific variants (tgv47264307) of TogoVar
                .body
                  | Variant [Internet]. Tokyo: Japan Science and Technology Agency (Japan), National Bioscience Database
                  | Center; [2018] - . TogoVarID tgv47264307; [cited YYYY Mmm DD]. Available from:
                  |
                  a(href='/variant/tgv47264307') https://togovar.biosciencedbc.jp/variant/tgv47264307
            li
              h4.heading How to cite data (content) that has been imported into the TogoVar database
              .body
                | You must cite these contents in the methods specified below, according to the content used. Formally,
                | refer to the terms of use for each content.
              .subsection
                h5.subheading
                  | Colil [Terms of use:
                  |
                  a(target='_blank', href='http://colil.dbcls.jp/portal/index_en.html')
                    | http://colil.dbcls.jp/portal/index_en.html
                  | ]
                .body
                  | T. Fujiwara and Y. Yamamoto, "Colil: a database and search service for citation contexts in the life
                  | sciences domain.", Journal of Biomedical Semantics, 6:38 (19 October 2015).
                  |
                  a(target='_blank', href='https://doi.org/10.1186/s13326-015-0037-x')
                    | https://doi.org/10.1186/s13326-015-0037-x
              .subsection
                h5.subheading
                  | gnomAD [Terms of use:
                  |
                  a(target='_blank', href='https://gnomad.broadinstitute.org/about')
                    | https://gnomad.broadinstitute.org/about
                  | ]
                .body
                  | Karczewski, K.J., Francioli, L.C., Tiao, G. et al. The mutational constraint spectrum quantified
                  | from variation in 141,456 humans. Nature 581, 434–443 (2020).
                  |
                  a(target='_blank', href='https://doi.org/10.1038/s41586-020-2308-7')
                    | https://doi.org/10.1038/s41586-020-2308-7
              .subsection
                h5.subheading
                  | GEM Japan Whole Genome Aggregation (GEM-J WGA) [Terms of use:
                  |
                  a(target='_blank', href='/doc/datasets/gem_j_wga')
                    | https://togovar.biosciencedbc.jp/doc/datasets/gem_j_wga
                  | ]
                .body
                  a(href='/doc/datasets/gem_j_wga') "GEM Japan Whole Genome Aggregation (GEM-J WGA) Panel"
                  | . Japan:
                  |
                  a.hyper-text.-external(target='_blank', href='https://www.amed.go.jp/en/aboutus/collaboration/ga4gh_gem_japan.html')
                    | GEnome Medical alliance Japan Project (GEM-J)
                  | . Available from:
                  |
                  a.hyper-text.-external(target='_blank', href='/doc/datasets/gem_j_wga')
                    | https://togovar.biosciencedbc.jp/doc/datasets/gem_j_wga
                  | .
              .subsection
                h5.subheading
                  | HGVD Release Version 2.30 (2017/08/02) [Terms of use:
                  |
                  a(target='_blank', href='http://www.hgvd.genome.med.kyoto-u.ac.jp/about.html')
                    | http://www.hgvd.genome.med.kyoto-u.ac.jp/about.html
                  | ]
                .body
                  | K. Higasa et al. "Human genetic variation database, a reference database of genetic variations in
                  | the Japanese population" J Hum Genet 61:547-553, 2016.
                  |
                  a(target='_blank', href='https://doi.org/10.1038/jhg.2016.12')
                    | https://doi.org/10.1038/jhg.2016.12
              .subsection
                h5.subheading
<<<<<<< HEAD
                  | ToMMo 8.3KJPN Allele Frequency Panel (8.3KJPN) [Terms of use:
=======
                  | ToMMo #{ TOMMO_VERSION }KJPN Allele Frequency Panel (#{ TOMMO_VERSION }KJPN) [Terms of use:
>>>>>>> b75b1024
                  |
                  a(target='_blank', href='https://jmorp.megabank.tohoku.ac.jp/202109/help/conditions-of-use')
                    | https://jmorp.megabank.tohoku.ac.jp/202109/help/conditions-of-use
                  | ]
                .body
                  | Tadaka et al., "jMorp updates in 2020: large enhancement of multi-omics data resources on the general
                  | Japanese population", Nucleic Acids Research. 2021 Jan 8;49(D1):D536-D544.
                  |
                  a(target='_blank', href='https://doi.org/10.1093/nar/gkaa1034')
                    | https://doi.org/10.1093/nar/gkaa1034
              .subsection
                h5.subheading
                  | PubTator Central [Terms of use:
                  |
                  a(target='_blank', href='https://ftp.ncbi.nlm.nih.gov/pub/lu/PubTatorCentral/README.txt')
                    | https://ftp.ncbi.nlm.nih.gov/pub/lu/PubTatorCentral/README.txt
                  | ]
                .body
                  | Wei CH, Allot A, Leaman R, Lu Z. PubTator central: automated concept annotation for biomedical full text articles.
                  | Nucleic Acids Res. 2019 Jul 2;47(W1):W587-W593.
                  |
                  a(target='_blank', href='https://doi.org/10.1093/nar/gkz389')
                    | https://doi.org/10.1093/nar/gkz389
              .subsection
                h5.subheading
                  | JGA-NGS dataset [Terms of use:
                  |
                  a(href='/doc/datasets/jga_ngs') https://togovar.biosciencedbc.jp/doc/datasets/jga_ngs
                  | ]
                .body
                  | Variant set aggregated from NGS data in NBDC Human Database/JGA [Internet]. Tokyo: Japan Science and
                  | Technology Agency (Japan), National Bioscience Database Center; [2018] - . JGA-NGS dataset;
                  | [cited YYYY Mmm DD]. Available from:
                  |
                  a(href='/doc/datasets/jga_ngs') https://togovar.biosciencedbc.jp/doc/datasets/jga_ngs
              .subsection
                h5.subheading
                  | JGA-SNP dataset [Terms of use:
                  |
                  a(href='/doc/datasets/jga_snp') https://togovar.biosciencedbc.jp/doc/datasets/jga_snp
                  | ]
                .body
                  | Variant set aggregated from SNP-chip data in NBDC Human Database/JGA [Internet]. Tokyo: Japan
                  | Science and Technology Agency (Japan), National Bioscience Database Center; [2018] - . JGA-SNP
                  | dataset; [cited YYYY Mmm DD]. Available from:
                  |
                  a(href='/doc/datasets/jga_ngs') https://togovar.biosciencedbc.jp/doc/datasets/jga_ngs

        section.section
          h3#license.sectiontitle Examples of ODbL license usage
          ul.unordered-list
            li
              a(target='_blank', href='https://www.openstreetmap.org/copyright/en') Open Street Map
            li
              a(target='_blank', href='http://farmsubsidy.openspending.org/legal/') Farm Subsidy
            li
              a(target='_blank', href='https://opencorporates.com/legal/licence') Open Corporates<|MERGE_RESOLUTION|>--- conflicted
+++ resolved
@@ -78,11 +78,7 @@
               |
               a(target='_blank', href='https://www.ncbi.nlm.nih.gov/home/about/policies') https://www.ncbi.nlm.nih.gov/home/about/policies
             li
-<<<<<<< HEAD
-              | ToMMo 8.3KJPN Allele Frequency Panel:
-=======
               | ToMMo #{ TOMMO_VERSION }KJPN Allele Frequency Panel:
->>>>>>> b75b1024
               |
               a(target='_blank', href='https://jmorp.megabank.tohoku.ac.jp/202109/help/conditions-of-use') https://jmorp.megabank.tohoku.ac.jp/202109/help/conditions-of-use
             li
@@ -197,11 +193,7 @@
                     | https://doi.org/10.1038/jhg.2016.12
               .subsection
                 h5.subheading
-<<<<<<< HEAD
-                  | ToMMo 8.3KJPN Allele Frequency Panel (8.3KJPN) [Terms of use:
-=======
                   | ToMMo #{ TOMMO_VERSION }KJPN Allele Frequency Panel (#{ TOMMO_VERSION }KJPN) [Terms of use:
->>>>>>> b75b1024
                   |
                   a(target='_blank', href='https://jmorp.megabank.tohoku.ac.jp/202109/help/conditions-of-use')
                     | https://jmorp.megabank.tohoku.ac.jp/202109/help/conditions-of-use
