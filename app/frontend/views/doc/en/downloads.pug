extend ../../layouts/application

append variables
  - locals.currentPage = "downloads";
  - locals.language = "en";
  - locals.title = "Downloads | TogoVar";

block head
  each css in htmlWebpackPlugin.files.css
    link(href=css, rel="stylesheet")

block content
  main
    article.common-document
      header.header
        h2.title Downloads
      .contents
        section.section
          p.body TogoVar data is downloadable at the links below.
          ul
            li
              a(href='/downloads/gem_j_wga/')
                | Variant frequencies of GEM Japan Whole Genome Aggregation (GEM-J WGA) panel [VCF format]
              p
                | The GEM-J WGA panel is a variant frequency dataset of a Japanese general population, which was
                | obtained by joint variant calling of whole genome sequence (WGS) data collected from 7,609 individuals
                | across Japan. The WGS data is also available in a controlled access manner. They are the result of
                |
                a.hyper-text.-external(target='_blank', href='https://www.amed.go.jp/en/aboutus/collaboration/ga4gh_gem_japan.html')
                  | the GEnome Medical alliance Japan (GEM Japan) project.
                a(href='/doc/datasets/gem_j_wga') [More about the dataset]
                a(href='/downloads/gem_j_wga/') [Download of the dataset]
            li
              a(href='/downloads/release/current')
<<<<<<< HEAD
                | Variant frequencies of datasets except GEM-J WGA (i.e. JGA-NGS, JGA-SNP, HGVD, ToMMo 8.3KJPN and gnomAD v2.1.1)
=======
                | Variant frequencies of datasets except GEM-J WGA (i.e. JGA-NGS, JGA-SNP, #{ TOMMO_VERSION }KJPN, HGVD and ExAC)
>>>>>>> b75b1024
                | [tab-separated format]
              p
                a(href='/doc/datasets/jga_ngs') JGA-NGS
                |  and
                |
                a(href='/doc/datasets/jga_snp') JGA-SNP
                |  are obtained by aggregating individual-level genomic data that have been registered in
                |
                a.hyper-text.-external(target='_blank', href='https://humandbs.biosciencedbc.jp/en/') the NBDC Human Database
                |  /
                |
                a.hyper-text.-external(target='_blank', href='https://www.ddbj.nig.ac.jp/jga/index-e.html')
                  | Japanese Genotype-phenotype Archive (JGA)
                | .
                |
                a(href='/doc/datasets') [More about the datasets]
                a(href='/downloads/release/current') [Download of the datasets]<|MERGE_RESOLUTION|>--- conflicted
+++ resolved
@@ -32,11 +32,7 @@
                 a(href='/downloads/gem_j_wga/') [Download of the dataset]
             li
               a(href='/downloads/release/current')
-<<<<<<< HEAD
-                | Variant frequencies of datasets except GEM-J WGA (i.e. JGA-NGS, JGA-SNP, HGVD, ToMMo 8.3KJPN and gnomAD v2.1.1)
-=======
                 | Variant frequencies of datasets except GEM-J WGA (i.e. JGA-NGS, JGA-SNP, #{ TOMMO_VERSION }KJPN, HGVD and ExAC)
->>>>>>> b75b1024
                 | [tab-separated format]
               p
                 a(href='/doc/datasets/jga_ngs') JGA-NGS
