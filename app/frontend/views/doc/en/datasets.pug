--- conflicted
+++ resolved
@@ -178,13 +178,8 @@
                   | (2017/08/02)
               tr
                 td
-<<<<<<< HEAD
-                  a.hyper-text.-external(target='_blank', href='https://jmorp.megabank.tohoku.ac.jp/202109/downloads/#variant')
-                    | ToMMo 8.3KJPN Allele Frequency Panel (8.3KJPN)
-=======
                   a.hyper-text.-external(target='_blank', href='https://jmorp.megabank.tohoku.ac.jp/202001/downloads/#variant')
                     | ToMMo #{ TOMMO_VERSION }KJPN Allele Frequency Panel(#{ TOMMO_VERSION }KJPN)
->>>>>>> b75b1024
                 td._align-left WGS
                 td._align-left Japanese
                 td._align-center ✔
@@ -203,19 +198,11 @@
             a.hyper-text.-external(target='_blank', href='ftp://ftp.ncbi.nlm.nih.gov/pub/clinvar/vcf_GRCh37/') the VCF file
             | , GRCh37 positions of which were determined.
             br
-<<<<<<< HEAD
-            | Note 2 : 8.3KJPN consists of SNVs (Autosome, chrX(PAR1+PAR2+XTR) and chrMT) and INDELs (Autosome and
-            | chrX(PAR1+PAR2+XTR)). See
-            |
-            a.hyper-text.-external(target='_blank', href='https://jmorp.megabank.tohoku.ac.jp/202109/variants/statistics')
-              | Summary of ToMMo 8.3KJPN
-=======
             | Note 2 : #{ TOMMO_VERSION }KJPN consists of SNVs (Autosome, chrX(PAR1+PAR2+XTR) and chrMT) and INDELs (Autosome and
             | chrX(PAR1+PAR2+XTR)). See
             |
             a.hyper-text.-external(target='_blank', href='https://jmorp.megabank.tohoku.ac.jp/202001/variants/statistics')
               | Summary of ToMMo #{ TOMMO_VERSION }KJPN
->>>>>>> b75b1024
             | .
         section.section
           h3.sectiontitle
