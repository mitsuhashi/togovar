--- conflicted
+++ resolved
@@ -180,13 +180,8 @@
                   | (2017/08/02)
               tr
                 td
-<<<<<<< HEAD
-                  a.hyper-text.-external(target='_blank', href='https://jmorp.megabank.tohoku.ac.jp/202109/downloads/#variant')
-                    | ToMMo 8.3KJPN Allele Frequency Panel(8.3KJPN)
-=======
                   a.hyper-text.-external(target='_blank', href='https://jmorp.megabank.tohoku.ac.jp/202001/downloads/#variant')
                     | ToMMo #{ TOMMO_VERSION }KJPN Allele Frequency Panel(#{ TOMMO_VERSION }KJPN)
->>>>>>> b75b1024
                 td._align-left WGS
                 td._align-left 日本人
                 td._align-center ✔
@@ -204,17 +199,10 @@
             a.hyper-text.-external(target='_blank', href='ftp://ftp.ncbi.nlm.nih.gov/pub/clinvar/vcf_GRCh37/') VCFファイル
             | に含まれるGRCh37上の位置が決定しているバリアントのみを掲載しています。
             br
-<<<<<<< HEAD
-            | 注2：8.3KJPNの内訳は、SNV (Autosome、chrX(PAR1+PAR2+XTR)、chrMT)とINDEL (Autosome、chrX(PAR1+PAR2+XTR))です。
-            | 詳細は
-            a.hyper-text.-external(target='_blank', href='https://jmorp.megabank.tohoku.ac.jp/202109/variants/statistics')
-              | Summary of ToMMo 8.3KJPN
-=======
             | 注2：#{ TOMMO_VERSION }KJPNの内訳は、SNV (Autosome、chrX(PAR1+PAR2+XTR)、chrMT)とINDEL (Autosome、chrX(PAR1+PAR2+XTR))です。
             | 詳細は
             a.hyper-text.-external(target='_blank', href='https://jmorp.megabank.tohoku.ac.jp/202001/variants/statistics')
               | Summary of ToMMo #{ TOMMO_VERSION }KJPN
->>>>>>> b75b1024
             | をご覧ください。
         section.section
           h3.sectiontitle バリアント以外のデータ
